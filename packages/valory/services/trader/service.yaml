--- conflicted
+++ resolved
@@ -7,11 +7,7 @@
 fingerprint:
   README.md: bafybeigtuothskwyvrhfosps2bu6suauycolj67dpuxqvnicdrdu7yhtvq
 fingerprint_ignore_patterns: []
-<<<<<<< HEAD
-agent: valory/trader:0.1.0:bafybeih2rxo7f2gwlo6tkryxvzweefjk2igg3ybq6liqopzdqoj36jmiku
-=======
 agent: valory/trader:0.1.0:bafybeifaw3dk5uklcgj5iftcdhj4p2ymkidoli3uxibq4olddd3eboey7e
->>>>>>> f0773105
 number_of_agents: 4
 deployment:
   agent:
@@ -147,7 +143,6 @@
         rpc_sleep_time: ${RPC_SLEEP_TIME:int:10}
         safe_voting_range: ${SAFE_VOTING_RANGE:int:600}
         rebet_chance: ${REBET_CHANCE:float:0.6}
-        policy_store_update_offset: ${POLICY_STORE_UPDATE_OFFSET:int:259200}
         mech_interaction_sleep_time: ${MECH_INTERACTION_SLEEP_TIME:int:10}
     benchmark_tool: &id004
       args:
